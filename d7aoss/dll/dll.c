--- conflicted
+++ resolved
@@ -61,26 +61,6 @@
 	//log_packet(res->data);
 
 	// Data Link Filtering
-
-<<<<<<< HEAD
-//	// CRC Validation
-//	if (!res->crc_ok)
-//	{
-//		log_print_string("CRC ERROR");
-//		return;
-//	}
-=======
-	// CRC Validation
-	if (!res->crc_ok)
-	{
-		#ifdef LOG_DLL_ENABLED
-			log_print_string("CRC ERROR");
-		#endif
-
-			return;
-	}
->>>>>>> dc5d2058
-
 	// Subnet Matching do not parse it yet
 	if (dll_state == DllStateScanBackgroundFrame)
 	{
