--- conflicted
+++ resolved
@@ -4,11 +4,7 @@
 
 For more information visit the [OSS-7 site](http://oss-7.cosys.be)
 
-<<<<<<< HEAD
-Copyright 2015 University of Antwerp
-=======
 Copyright 2015 University of Antwerp and others
->>>>>>> 840080e7
 
 Licensed under the Apache License, Version 2.0 (the "License");
 you may not use this file except in compliance with the License.
@@ -21,8 +17,5 @@
 WITHOUT WARRANTIES OR CONDITIONS OF ANY KIND, either express or implied.
 See the License for the specific language governing permissions and
 limitations under the License.
-<<<<<<< HEAD
-=======
 
 
->>>>>>> 840080e7
