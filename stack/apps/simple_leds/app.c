--- conflicted
+++ resolved
@@ -38,6 +38,7 @@
 	led_toggle(0);
 	timer_post_task_delay(&timer0_callback, TIMER_TICKS_PER_SEC);
 	log_print_string("Toggled led %d", 0);
+
 }
 
 void timer1_callback()
@@ -60,12 +61,7 @@
     timer_post_task_delay(&timer0_callback, TIMER_TICKS_PER_SEC);
     timer_post_task_delay(&timer1_callback, 0x0000FFFF + (uint32_t)100);
 
-<<<<<<< HEAD
-
-#ifdef PLATFORM_GECKO
-=======
 #if NUM_USERBUTTONS > 0
->>>>>>> e2dc94a2
     ubutton_register_callback(0, &userbutton_callback);
     ubutton_register_callback(1, &userbutton_callback);
 #endif
@@ -73,4 +69,11 @@
     led_off(0);
     led_off(1);
 
+    while (1)
+    {
+    	//log_print_string("hello world\n");
+    	uart_transmit_string("hello world\n");
+	  led_toggle(1);
+    }
+
 }
