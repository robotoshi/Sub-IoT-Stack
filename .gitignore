CMakeLists.txt.user
*.local

.DS_Store
.vscode
<<<<<<< HEAD
build
=======
build
.vscode
>>>>>>> 5294e89c
<|MERGE_RESOLUTION|>--- conflicted
+++ resolved
@@ -3,9 +3,5 @@
 
 .DS_Store
 .vscode
-<<<<<<< HEAD
 build
-=======
-build
-.vscode
->>>>>>> 5294e89c
+.vscode